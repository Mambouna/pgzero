--- conflicted
+++ resolved
@@ -149,7 +149,6 @@
         for attribute in dir(a):
             a.__getattr__(attribute)
 
-<<<<<<< HEAD
     # Since the tests don't create the proper screen, it must be mocked for
     # these test functions.
     @patch("pgzero.actor.game.screen.get_height")
@@ -373,7 +372,7 @@
         b.vy = 5
         v = a.intercept_velocity(b, 1)
         self.assertIsNone(v)
-=======
+
     def test_mask_collision(self):
         """Collisions are detected with masks in use."""
         a1 = Actor("alien")
@@ -398,5 +397,4 @@
         a2._build_transformed_surf()
         a2.pos = (10, 87)
         # No collision is detected.
-        self.assertIsNone(a1.collidemask(a2))
->>>>>>> 79e44b0d
+        self.assertIsNone(a1.collidemask(a2))