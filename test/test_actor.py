import unittest
from unittest.mock import patch

import pygame

from pgzero.actor import calculate_anchor, Actor
from pgzero.loaders import set_root
from pgzero.loaders import images


TEST_MODULE = "pgzero.actor"
TEST_DISP_W, TEST_DISP_H = (200, 100)


class ModuleTest(unittest.TestCase):
    def test_calculate_anchor_with_float(self):
        self.assertEqual(
            calculate_anchor(1.23, "x", 12345),
            1.23
        )

    def test_calculate_anchor_centre(self):
        self.assertEqual(
            calculate_anchor("center", "x", 100),
            50
        )

    def test_calculate_anchor_bottom(self):
        self.assertEqual(
            calculate_anchor("bottom", "y", 100),
            100
        )


class ActorTest(unittest.TestCase):
    @classmethod
    def setUpClass(self):
        pygame.init()
        pygame.display.set_mode((TEST_DISP_W, TEST_DISP_H))
        set_root(__file__)

    @classmethod
    def tearDownClass(self):
        pygame.display.quit()

    def test_sensible_init_defaults(self):
        a = Actor("alien")

        self.assertEqual(a.image, "alien")
        self.assertEqual(a.topleft, (0, 0))

    def test_setting_absolute_initial_pos(self):
        a = Actor("alien", pos=(100, 200), anchor=("right", "bottom"))

        self.assertEqual(
            a.topleft,
            (100 - a.width, 200 - a.height),
        )

    def test_setting_relative_initial_pos_topleft(self):
        a = Actor("alien", topleft=(500, 500))
        self.assertEqual(a.topleft, (500, 500))

    def test_setting_relative_initial_pos_center(self):
        a = Actor("alien", center=(500, 500))
        self.assertEqual(a.center, (500, 500))

    def test_setting_relative_initial_pos_bottomright(self):
        a = Actor("alien", bottomright=(500, 500))
        self.assertEqual(a.bottomright, (500, 500))

    def test_setting_absolute_pos_and_relative_raises_typeerror(self):
        with self.assertRaises(TypeError):
            Actor("alien", pos=(0, 0), bottomright=(500, 500))

    def test_setting_multiple_relative_pos_raises_typeerror(self):
        with self.assertRaises(TypeError):
            Actor("alien", topleft=(500, 500), bottomright=(600, 600))

    def test_unexpected_kwargs(self):
        with self.assertRaises(TypeError) as cm:
            Actor("alien", toplift=(0, 0))

        self.assertEqual(
            cm.exception.args[0],
            "Unexpected keyword argument 'toplift' (did you mean 'topleft'?)",
        )

    def test_set_pos_relative_to_anchor(self):
        a = Actor("alien", anchor=(10, 10))
        a.pos = (100, 100)
        self.assertEqual(a.topleft, (90, 90))

    def test_right_angle(self):
        a = Actor("alien")
        self.assertEqual(a.image, "alien")
        self.assertEqual(a.topleft, (0, 0))
        self.assertEqual(a.pos, (33.0, 46.0))
        self.assertEqual(a.width, 66)
        self.assertEqual(a.height, 92)
        a.angle += 90.0
        self.assertEqual(a.angle, 90.0)
        self.assertEqual(a.topleft, (-13, 13))
        self.assertEqual(a.pos, (33.0, 46.0))
        self.assertEqual(a.width, 92)
        self.assertEqual(a.height, 66)

    def test_rotation(self):
        """An actor's pos must not drift with continued small rotation."""
        a = Actor('alien', pos=(100.0, 100.0))
        for _ in range(360):
            a.angle += 1.0
        self.assertEqual(a.pos, (100.0, 100.0))

    def test_opacity_default(self):
        """Ensure opacity is initially set to its default value."""
        a = Actor('alien')

        self.assertEqual(a.opacity, 1.0)

    def test_opacity_value(self):
        """Ensure opacity gives the value it was set to."""
        a = Actor('alien')
        expected_opacity = 0.54321

        a.opacity = expected_opacity

        self.assertEqual(a.opacity, expected_opacity)

    def test_opacity_min_boundry(self):
        """Ensure opacity is not set below minimum allowable level."""
        a = Actor('alien')

        a.opacity = -0.1

        self.assertEqual(a.opacity, 0.0)

    def test_opacity_max_boundry(self):
        """Ensure opacity is not set above maximum allowable level."""
        a = Actor('alien')

        a.opacity = 1.1

        self.assertEqual(a.opacity, 1.0)

    def test_dir_correct(self):
        """Everything returned by dir should be indexable as an attribute."""
        a = Actor("alien")
        for attribute in dir(a):
            a.__getattr__(attribute)

<<<<<<< HEAD
    # Since the tests don't create the proper screen, it must be mocked for
    # these test functions.
    @patch("pgzero.actor.game.screen.get_height")
    @patch("pgzero.actor.game.screen.get_width")
    @patch("pgzero.actor.game.screen")
    def test_onscreen(self, mock_screen, mock_get_width, mock_get_height):
        """We can check if the Actor is in the screen bounds."""
        mock_screen = pygame.surface.Surface((200, 100))
        mock_get_width.return_value = 200
        mock_get_height.return_value = 100
        a = Actor("alien", (10, 10))
        self.assertTrue(a.is_onscreen())

    @patch("pgzero.actor.game.screen.get_height")
    @patch("pgzero.actor.game.screen.get_width")
    @patch("pgzero.actor.game.screen")
    def test_not_onscreen(self, mock_screen, mock_get_width, mock_get_height):
        """We can check if the Actor is not within the screen bounds."""
        a = Actor("alien", (10, 1000))
        mock_screen = pygame.surface.Surface((200, 100))
        mock_get_width.return_value = 200
        mock_get_height.return_value = 100
        self.assertFalse(a.is_onscreen())

    def test_move_to_angle(self):
        """Ensure moving towards an arbitrary angle works."""
        # We set the anchor to topleft for easier math.
        a = Actor("alien", anchor=("left", "top"))
        # Pythagoras for necessary distance to reach the target point.
        distance = (50**2 + 50**2)**0.5
        a.move_towards_angle(-45, distance)
        # After moving we always have to round to match the int target point.
        # In actual games, having the position be floats is no problem.
        a.pos = (round(a.x), round(a.y))
        self.assertEqual(a.pos, (50, 50))

    def test_move_to_point(self):
        """Ensure moving towards a point works."""
        a = Actor("alien", anchor=("left", "top"))
        position = (50, 50)
        distance = ((50**2 + 50**2)**0.5)/2
        a.move_towards_point(position, distance)
        a.pos = (round(a.x), round(a.y))
        self.assertEqual(a.pos, (25, 25))

    def test_move_to_point_no_overshoot(self):
        """Ensure moving towards point won't overshoot if distance to target
        is smaller than the given distance to move."""
        a = Actor("alien", anchor=("left", "top"))
        position = (10, 10)
        distance = ((50**2 + 50**2)**0.5)/2
        a.move_towards_point(position, distance)
        a.pos = (round(a.x), round(a.y))
        self.assertEqual(a.pos, (10, 10))

    def test_move_to_point_with_overshoot(self):
        """Ensure position overshoots correctly if given the parameter."""
        a = Actor("alien", anchor=("left", "top"))
        position = (10, 10)
        distance = ((50**2 + 50**2)**0.5)/2
        a.move_towards_point(position, distance, overshoot=True)
        a.pos = (round(a.x), round(a.y))
        self.assertEqual(a.pos, (25, 25))

    def test_move_forward(self):
        """Test whether moving forward by the actor angle works."""
        a = Actor("alien", anchor=("left", "top"))
        a.angle = -45
        distance = (50**2 + 50**2)**0.5
        a.move_forward(distance)
        a.pos = (round(a.x), round(a.y))
        self.assertEqual(a.pos, (50, 50))

    def test_move_backward(self):
        """Test whether moving backwards by the actor angle works."""
        a = Actor("alien", anchor=("left", "top"))
        a.angle = 135
        distance = (50**2 + 50**2)**0.5
        a.move_backward(distance)
        a.pos = (round(a.x), round(a.y))
        self.assertEqual(a.pos, (50, 50))

    def test_move_left(self):
        """Test whether moving left by the actor angle works."""
        a = Actor("alien", anchor=("left", "top"))
        a.angle = -135
        distance = (50**2 + 50**2)**0.5
        a.move_left(distance)
        a.pos = (round(a.x), round(a.y))
        self.assertEqual(a.pos, (50, 50))

    def test_move_right(self):
        """Test whether moving right by the actor angle works."""
        a = Actor("alien", anchor=("left", "top"))
        a.angle = 45
        distance = (50**2 + 50**2)**0.5
        a.move_right(distance)
        a.pos = (round(a.x), round(a.y))
        self.assertEqual(a.pos, (50, 50))

    def test_actor_square(self):
        """The square image is created correctly and the result is a valid
        actor."""
        square = Actor.Square(10, "red")
        name = "__SHAPE_SQUARE__10x10_red"
        self.assertIn((name, (), ()), images._cache)
        surf = images.load(name)
        width, height = surf.get_size()
        self.assertEqual(width, 10)
        self.assertEqual(height, 10)
        self.assertEqual(
            surf.get_at((width//2, height//2)), (255, 0, 0, 255)
        )
        self.assertEqual(type(square), Actor)

    def test_actor_rectangle(self):
        """The rectangle image is created correctly and the result is a valid
        actor."""
        square = Actor.Rectangle(10, 5, "green")
        name = "__SHAPE_RECTANGLE__10x5_green"
        self.assertIn((name, (), ()), images._cache)
        surf = images.load(name)
        width, height = surf.get_size()
        self.assertEqual(width, 10)
        self.assertEqual(height, 5)
        self.assertEqual(
            surf.get_at((width//2, height//2)), (0, 255, 0, 255)
        )
        self.assertEqual(type(square), Actor)

    def test_actor_circle(self):
        """The circular image is created correctly and the result is a valid
        actor."""
        square = Actor.Circle(5, "blue")
        name = "__SHAPE_CIRCLE__5x5_blue"
        self.assertIn((name, (), ()), images._cache)
        surf = images.load(name)
        width, height = surf.get_size()
        self.assertEqual(width, 5)
        self.assertEqual(height, 5)
        self.assertEqual(
            surf.get_at((width//2, height//2)), (0, 0, 255, 255)
        )
        self.assertEqual(type(square), Actor)

    def test_actor_ellipse(self):
        """The elliptical image is created correctly and the result is a valid
        actor."""
        square = Actor.Ellipse(5, 10, "yellow")
        name = "__SHAPE_ELLIPSE__5x10_yellow"
        self.assertIn((name, (), ()), images._cache)
        surf = images.load(name)
        width, height = surf.get_size()
        self.assertEqual(width, 5)
        self.assertEqual(height, 10)
        self.assertEqual(
            surf.get_at((width//2, height//2)), (255, 255, 0, 255)
        )
        self.assertEqual(type(square), Actor)

    def test_actor_triangle(self):
        """The triangular image is created correctly and the result is a valid
        actor."""
        square = Actor.Triangle(15, 15, "fuchsia")
        name = "__SHAPE_TRIANGLE__15x15_fuchsia"
        self.assertIn((name, (), ()), images._cache)
        surf = images.load(name)
        width, height = surf.get_size()
        self.assertEqual(width, 15)
        self.assertEqual(height, 15)
        self.assertEqual(
            surf.get_at((width//2, height//2)), (255, 0, 255, 255)
        )
        self.assertEqual(type(square), Actor)
=======
    def test_velocity_starts_at_Zero(self):
        """An Actors velocity starts at zero in both axes."""
        a = Actor("alien")
        self.assertEqual(a.vel, (0, 0))

    def test_velocity_components(self):
        """We can use the Actors velocity by individual components."""
        a = Actor("alien")
        a.vx = 15
        a.vy = -5
        self.assertEqual(a.vx, 15)
        self.assertEqual(a.vy, -5)
        self.assertEqual(a.vel, (15, -5))

    def test_velocity_together(self):
        """We can use the Actors velocity as a tuple."""
        a = Actor("alien")
        a.vel = (15, -5)
        self.assertEqual(a.vx, 15)
        self.assertEqual(a.vy, -5)
        self.assertEqual(a.vel, (15, -5))

    def test_move_by_vel(self):
        """We can move an actor by its velocity."""
        a = Actor("alien", (10, 10))
        a.vel = (15, -5)
        a.move_by_vel()
        self.assertEqual(a.pos, (25, 5))

    def test_interception_velocity(self):
        """We can get a valid interception vector from a starting Actor to
        a moving target Actor."""
        a = Actor("alien", (0, 10))
        b = Actor("alien", (10, 0))
        b.vy = 5
        # Due to floating point inaccuracy, if we simply give 5 as the speed,
        # no intersection will be found even though it should be.
        a.vel = a.intercept_velocity(b, 5.0001)
        # For the same reason, the result must be rounded to compare.
        self.assertEqual((round(a.vx), round(a.vy)), (5, 0))

    def test_no_interception(self):
        """If no valid interception vector exists, None is returned."""
        a = Actor("alien", (0, 10))
        b = Actor("alien", (10, 0))
        b.vy = 5
        v = a.intercept_velocity(b, 1)
        self.assertIsNone(v)
>>>>>>> c2b88ef8
<|MERGE_RESOLUTION|>--- conflicted
+++ resolved
@@ -149,7 +149,6 @@
         for attribute in dir(a):
             a.__getattr__(attribute)
 
-<<<<<<< HEAD
     # Since the tests don't create the proper screen, it must be mocked for
     # these test functions.
     @patch("pgzero.actor.game.screen.get_height")
@@ -324,7 +323,7 @@
             surf.get_at((width//2, height//2)), (255, 0, 255, 255)
         )
         self.assertEqual(type(square), Actor)
-=======
+
     def test_velocity_starts_at_Zero(self):
         """An Actors velocity starts at zero in both axes."""
         a = Actor("alien")
@@ -372,5 +371,4 @@
         b = Actor("alien", (10, 0))
         b.vy = 5
         v = a.intercept_velocity(b, 1)
-        self.assertIsNone(v)
->>>>>>> c2b88ef8
+        self.assertIsNone(v)