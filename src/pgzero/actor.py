import pygame
from math import radians, sin, cos, atan2, degrees, sqrt

from . import game
from . import loaders
from . import rect
from . import spellcheck


ANCHORS = {
    'x': {
        'left': 0.0,
        'center': 0.5,
        'middle': 0.5,
        'right': 1.0,
    },
    'y': {
        'top': 0.0,
        'center': 0.5,
        'middle': 0.5,
        'bottom': 1.0,
    }
}


def calculate_anchor(value, dim, total):
    if isinstance(value, str):
        try:
            return total * ANCHORS[dim][value]
        except KeyError:
            raise ValueError(
                '%r is not a valid %s-anchor name' % (value, dim)
            )
    return float(value)


# These are methods (of the same name) on pygame.Rect
SYMBOLIC_POSITIONS = set((
    "topleft", "bottomleft", "topright", "bottomright",
    "midtop", "midleft", "midbottom", "midright",
    "center",
))

# Provides more meaningful default-arguments e.g. for display in IDEs etc.
POS_TOPLEFT = None
ANCHOR_CENTER = None

MAX_ALPHA = 255  # Based on pygame's max alpha.


def transform_anchor(ax, ay, w, h, angle):
    """Transform anchor based upon a rotation of a surface of size w x h."""
    theta = -radians(angle)

    sintheta = sin(theta)
    costheta = cos(theta)

    # Dims of the transformed rect
    tw = abs(w * costheta) + abs(h * sintheta)
    th = abs(w * sintheta) + abs(h * costheta)

    # Offset of the anchor from the center
    cax = ax - w * 0.5
    cay = ay - h * 0.5

    # Rotated offset of the anchor from the center
    rax = cax * costheta - cay * sintheta
    ray = cax * sintheta + cay * costheta

    return (
        tw * 0.5 + rax,
        th * 0.5 + ray
    )


def _set_angle(actor, current_surface):
    if actor._angle % 360 == 0:
        # No changes required for default angle.
        return current_surface
    return pygame.transform.rotate(current_surface, actor._angle)


def _set_opacity(actor, current_surface):
    alpha = int(actor.opacity * MAX_ALPHA + 0.5)  # +0.5 for rounding up.

    if alpha == MAX_ALPHA:
        # No changes required for fully opaque surfaces (corresponds to the
        # default opacity of the current_surface).
        return current_surface

    alpha_img = pygame.Surface(current_surface.get_size(), pygame.SRCALPHA)
    alpha_img.fill((255, 255, 255, alpha))
    alpha_img.blit(
        current_surface,
        (0, 0),
        special_flags=pygame.BLEND_RGBA_MULT
    )
    return alpha_img


class Actor:
    EXPECTED_INIT_KWARGS = SYMBOLIC_POSITIONS
    DELEGATED_ATTRIBUTES = [
        a for a in dir(rect.ZRect) if not a.startswith("_")
    ]

    function_order = [_set_opacity, _set_angle]
    _anchor = _anchor_value = (0, 0)
    _angle = 0.0
    _opacity = 1.0

    def _build_transformed_surf(self):
        cache_len = len(self._surface_cache)
        if cache_len == 0:
            last = self._orig_surf
        else:
            last = self._surface_cache[-1]
        for f in self.function_order[cache_len:]:
            new_surf = f(self, last)
            self._surface_cache.append(new_surf)
            last = new_surf
        return self._surface_cache[-1]

    def __init__(self, image, pos=POS_TOPLEFT, anchor=ANCHOR_CENTER, **kwargs):
        self._handle_unexpected_kwargs(kwargs)

        self._surface_cache = []
        self.__dict__["_rect"] = rect.ZRect((0, 0), (0, 0))
        # Initialise it at (0, 0) for size (0, 0).
        # We'll move it to the right place and resize it later

        self.image = image
        self._init_position(pos, anchor, **kwargs)
        self._vx = 0
        self._vy = 0

    def __getattr__(self, attr):
        if attr in self.__class__.DELEGATED_ATTRIBUTES:
            return getattr(self._rect, attr)
        else:
            return object.__getattribute__(self, attr)

    def __setattr__(self, attr, value):
        """Assign rect attributes to the underlying rect."""
        if attr in self.__class__.DELEGATED_ATTRIBUTES:
            return setattr(self._rect, attr, value)
        else:
            # Ensure data descriptors are set normally
            return object.__setattr__(self, attr, value)

    def __iter__(self):
        return iter(self._rect)

    def __repr__(self):
        return '<{} {!r} pos={!r}>'.format(
            type(self).__name__,
            self._image_name,
            self.pos
        )

    def __dir__(self):
        standard_attributes = [
            key
            for key in self.__dict__.keys()
            if not key.startswith("_")
        ]
        return standard_attributes + self.__class__.DELEGATED_ATTRIBUTES

    def _handle_unexpected_kwargs(self, kwargs):
        unexpected_kwargs = set(kwargs.keys()) - self.EXPECTED_INIT_KWARGS
        if not unexpected_kwargs:
            return

        typos, _ = spellcheck.compare(
            unexpected_kwargs, self.EXPECTED_INIT_KWARGS)
        for found, suggested in typos:
            raise TypeError(
                "Unexpected keyword argument '{}' (did you mean '{}'?)".format(
                    found, suggested))

    def _init_position(self, pos, anchor, **kwargs):
        if anchor is None:
            anchor = ("center", "center")
        self.anchor = anchor

        symbolic_pos_args = {
            k: kwargs[k] for k in kwargs if k in SYMBOLIC_POSITIONS}

        if not pos and not symbolic_pos_args:
            # No positional information given, use sensible top-left default
            self.topleft = (0, 0)
        elif pos and symbolic_pos_args:
            raise TypeError(
                "'pos' argument cannot be mixed with 'topleft', "
                "'topright' etc. argument."
            )
        elif pos:
            self.pos = pos
        else:
            self._set_symbolic_pos(symbolic_pos_args)

    def _set_symbolic_pos(self, symbolic_pos_dict):
        if len(symbolic_pos_dict) == 0:
            raise TypeError(
                "No position-setting keyword arguments ('topleft', "
                "'topright' etc) found."
            )
        if len(symbolic_pos_dict) > 1:
            raise TypeError(
                "Only one 'topleft', 'topright' etc. argument is allowed."
            )

        setter_name, position = symbolic_pos_dict.popitem()
        setattr(self, setter_name, position)

    def _update_transform(self, function):
        if function in self.function_order:
            i = self.function_order.index(function)
            del self._surface_cache[i:]
        else:
            raise IndexError(
                "function {!r} does not have a registered order."
                "".format(function))

    @classmethod
    def _make_shape_image(self, kind, width, height, color):
        """Creates a new shape image and loads it into resources. If an image
        of the exact parameters already exists, creation is not repeated."""
        # Create image name and resource cache key from parameters.
        name = kind + str(width) + "x" + str(height) + "_" + str(color)
        key = (name, (), ())
        # Return without costly image creation if image already exists.
        if key in loaders.images._cache:
            return name
        # Creates the image with transparency (for non-rects) and fills them
        # with the appropriate shape.
        s = pygame.Surface((width, height), pygame.SRCALPHA)
        match kind:
            case "__SHAPE_CIRCLE__":
                pygame.draw.circle(s, color, (width / 2, height / 2),
                                   width / 2)
            case "__SHAPE_ELLIPSE__":
                pygame.draw.ellipse(s, color,
                                    pygame.Rect((0, 0), (width, height)))
            case "__SHAPE_TRIANGLE__":
                pygame.draw.polygon(s, color,
                                    ((0, 0), (width, height / 2), (0, height)))
            case _:
                s.fill(color)
        # Saves the created image in the resource cache for use. This ensures
        # smooth interoperability with the normal Actor construction.
        loaders.images._cache[key] = s
        # Returns the name for use in the Actor construction.
        return name

    @classmethod
    def Square(self, side, color, pos=POS_TOPLEFT, anchor=ANCHOR_CENTER,
               **kwargs):
        """Creates an actor with a square as an image."""
        name = self._make_shape_image("__SHAPE_SQUARE__", side, side, color)
        return Actor(name, pos, anchor, **kwargs)

    @classmethod
    def Rectangle(self, width, height, color, pos=POS_TOPLEFT,
                  anchor=ANCHOR_CENTER, **kwargs):
        """Creates an actor with a rectangle as an image."""
        name = self._make_shape_image("__SHAPE_RECTANGLE__", width, height,
                                      color)
        return Actor(name, pos, anchor, **kwargs)

    @classmethod
    def Circle(self, diameter, color, pos=POS_TOPLEFT, anchor=ANCHOR_CENTER,
               **kwargs):
        """Creates an actor with a circle as an image."""
        name = self._make_shape_image("__SHAPE_CIRCLE__", diameter, diameter,
                                      color)
        return Actor(name, pos, anchor, **kwargs)

    @classmethod
    def Ellipse(self, width, height, color, pos=POS_TOPLEFT,
                anchor=ANCHOR_CENTER, **kwargs):
        """Creates an actor with an ellipse as an image."""
        name = self._make_shape_image("__SHAPE_ELLIPSE__", width, height,
                                      color)
        return Actor(name, pos, anchor, **kwargs)

    @classmethod
    def Triangle(self, width, height, color, pos=POS_TOPLEFT,
                 anchor=ANCHOR_CENTER, **kwargs):
        """Creates an actor with a triangle as an image."""
        name = self._make_shape_image("__SHAPE_TRIANGLE__", width, height,
                                      color)
        return Actor(name, pos, anchor, **kwargs)

    @property
    def anchor(self):
        return self._anchor_value

    @anchor.setter
    def anchor(self, val):
        self._anchor_value = val
        self._calc_anchor()

    def _calc_anchor(self):
        ax, ay = self._anchor_value
        ow, oh = self._orig_surf.get_size()
        ax = calculate_anchor(ax, 'x', ow)
        ay = calculate_anchor(ay, 'y', oh)
        self._untransformed_anchor = ax, ay
        if self._angle == 0.0:
            self._anchor = self._untransformed_anchor
        else:
            self._anchor = transform_anchor(ax, ay, ow, oh, self._angle)

    @property
    def angle(self):
        return self._angle

    @angle.setter
    def angle(self, angle):
        # Keeps the angle between 0 and 359 degrees
        angle = angle % 360
        self._angle = angle
        w, h = self._orig_surf.get_size()

        ra = radians(angle)
        sin_a = sin(ra)
        cos_a = cos(ra)
        self.height = abs(w * sin_a) + abs(h * cos_a)
        self.width = abs(w * cos_a) + abs(h * sin_a)
        ax, ay = self._untransformed_anchor
        p = self.pos
        self._anchor = transform_anchor(ax, ay, w, h, angle)
        self.pos = p
        self._update_transform(_set_angle)

    @property
    def opacity(self):
        """Get/set the current opacity value.

        The allowable range for opacity is any number between and including
        0.0 and 1.0. Values outside of this will be clamped to the range.

        * 0.0 makes the image completely transparent (i.e. invisible).
        * 1.0 makes the image completely opaque (i.e. fully viewable).

        Values between 0.0 and 1.0 will give varying levels of transparency.
        """
        return self._opacity

    @opacity.setter
    def opacity(self, opacity):
        # Clamp the opacity to the allowable range.
        self._opacity = min(1.0, max(0.0, opacity))
        self._update_transform(_set_opacity)

    @property
    def pos(self):
        px, py = self.topleft
        ax, ay = self._anchor
        return px + ax, py + ay

    @pos.setter
    def pos(self, pos):
        px, py = pos
        ax, ay = self._anchor
        self.topleft = px - ax, py - ay

    def rect(self):
        """Get a copy of the actor's rect object.

        This allows Actors to duck-type like rects in Pygame rect operations,
        and is not expected to be used in user code.
        """
        return self._rect.copy()

    @property
    def x(self):
        ax = self._anchor[0]
        return self.left + ax

    @x.setter
    def x(self, px):
        self.left = px - self._anchor[0]

    @property
    def y(self):
        ay = self._anchor[1]
        return self.top + ay

    @y.setter
    def y(self, py):
        self.top = py - self._anchor[1]

    @property
    def vx(self):
        return self._vx

    @vx.setter
    def vx(self, value):
        if isinstance(value, (int, float)):
            self._vx = value
        else:
            raise TypeError("Velocity components must be integers or floats,"
                            " not {}.".format(type(value)))

    @property
    def vy(self):
        return self._vy

    @vy.setter
    def vy(self, value):
        if isinstance(value, (int, float)):
            self._vy = value
        else:
            raise TypeError("Velocity components must be integers or floats,"
                            " not {}.".format(type(value)))

    @property
    def vel(self):
        return (self._vx, self._vy)

    @vel.setter
    def vel(self, value):
        if isinstance(value, tuple) and len(value) == 2:
            self._vx = value[0]
            self._vy = value[1]
        else:
            raise TypeError("Velocity must be set to a tuple of two numbers,"
                            " not {}.".format(value))

    @property
    def image(self):
        return self._image_name

    @image.setter
    def image(self, image):
        self._image_name = image
        self._orig_surf = loaders.images.load(image)
        self._surface_cache.clear()  # Clear out old image's cache.
        self._update_pos()

    def _update_pos(self):
        p = self.pos
        self.width, self.height = self._orig_surf.get_size()
        self._calc_anchor()
        self.pos = p

    def draw(self):
        s = self._build_transformed_surf()
        game.screen.blit(s, self.topleft)

    def angle_to(self, target):
        """Return the angle from this actors position to target, in degrees."""
        if isinstance(target, Actor):
            tx, ty = target.pos
        else:
            tx, ty = target
        myx, myy = self.pos
        dx = tx - myx
        dy = myy - ty   # y axis is inverted from mathematical y in Pygame
        return degrees(atan2(dy, dx))

    def move_towards_angle(self, angle, distance):
        """Move the actor a certain distance towards a certain
        angle. Does not change the actors angle property.
        All other functions for movement around angles use
        this basic function."""
        # Modulo of angle is there to prevent invalid angles leading to
        # incorrect movement because of wrong radian values messing up
        # the calculation.
        rad_angle = radians(angle % 360)
        move_x = cos(rad_angle) * distance
        move_y = -1 * sin(rad_angle) * distance
        self.x += move_x
        self.y += move_y

    def move_towards_point(self, point, distance, overshoot=False):
        """Figure out the angle to the given point and then
        move the actor towards it by the given distance."""
        angle = self.angle_to(point)
        if overshoot:
            self.move_towards_angle(angle, distance)
        else:
            m_distance = min(self.distance_to(point), distance)
            self.move_towards_angle(angle, m_distance)

    def move_forward(self, distance):
        """Move the actor in the direction it is facing."""
        self.move_towards_angle(self._angle, distance)

    def move_backward(self, distance):
        """Move the actor in the opposite direction of its
        heading."""
        angle = (self._angle + 180) % 360
        self.move_towards_angle(angle, distance)

    def move_left(self, distance):
        """Move the actor left based on its heading. "Strafing"
        left."""
        angle = (self._angle + 90) % 360
        self.move_towards_angle(angle, distance)

    def move_right(self, distance):
        """Move the actor right based on its heading. "Strafing"
        right."""
        angle = (self._angle - 90) % 360
        self.move_towards_angle(angle, distance)

    def distance_to(self, target):
        """Return the distance from this actor's pos to target, in pixels."""
        if isinstance(target, Actor):
            tx, ty = target.pos
        else:
            tx, ty = target
        myx, myy = self.pos
        dx = tx - myx
        dy = ty - myy
        return sqrt(dx * dx + dy * dy)

<<<<<<< HEAD
    def is_onscreen(self):
        """Returns whether the Actor is within the screen bounds or not."""
        return not (self.right < 0 or self.left > game.screen.get_width() or
               self.bottom < 0 or self.top > game.screen.get_height())
=======
    def move_by_vel(self, scale=1.0):
        """Moves the position of the actor by its velocity. scale can be set
        to slow down or quicken the movement, for example if the game's
        timescale is not 1."""
        if not isinstance(scale, (int, float)):
            raise TypeError(f"The velocity scaling must be of type integer or"
                             " float, not {type(scale)}.")
        self.x += self._vx * scale
        self.y += self._vy * scale

    def intercept_velocity(self, target, speed):
        """Returns a vector with the given magnitude (movement speed) that will
        intercept the target actor or point if it keeps moving along the same 
        direction."""
        # Convert values to pygame vectors for easier math.
        self_pos = pygame.math.Vector2(self.pos)
        target_pos = pygame.math.Vector2(target.pos)
        target_vel = pygame.math.Vector2(target.vel)

        totarget_vec = target_pos - self_pos

        a = target_vel.dot(target_vel) - speed**2
        b = 2 * target_vel.dot(totarget_vec)
        c = totarget_vec.dot(totarget_vec)

        try:
            p = -b / (2 * a)
            q = sqrt((b * b) - 4 * a * c) / (2 * a)
        except Exception:
            return None

        time1 = p - q
        time2 = p + q

        # Choose the correct intercept option.
        if time1 > time2 and time2 > 0:
            intercept_time = time2
        else:
            intercept_time = time1

        intercept_point = target_pos + target_vel * intercept_time
        intercept_vec = (intercept_point - self_pos).normalize() * speed

        # Since Vector2s aren't used in pgzero directly, return as a tuple.
        return tuple(intercept_vec)
>>>>>>> c2b88ef8

    def unload_image(self):
        loaders.images.unload(self._image_name)<|MERGE_RESOLUTION|>--- conflicted
+++ resolved
@@ -518,12 +518,11 @@
         dy = ty - myy
         return sqrt(dx * dx + dy * dy)
 
-<<<<<<< HEAD
     def is_onscreen(self):
         """Returns whether the Actor is within the screen bounds or not."""
         return not (self.right < 0 or self.left > game.screen.get_width() or
                self.bottom < 0 or self.top > game.screen.get_height())
-=======
+
     def move_by_vel(self, scale=1.0):
         """Moves the position of the actor by its velocity. scale can be set
         to slow down or quicken the movement, for example if the game's
@@ -569,7 +568,6 @@
 
         # Since Vector2s aren't used in pgzero directly, return as a tuple.
         return tuple(intercept_vec)
->>>>>>> c2b88ef8
 
     def unload_image(self):
         loaders.images.unload(self._image_name)