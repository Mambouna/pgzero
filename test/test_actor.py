--- conflicted
+++ resolved
@@ -148,7 +148,6 @@
         for attribute in dir(a):
             a.__getattr__(attribute)
 
-<<<<<<< HEAD
     # Since the tests don't create the proper screen, it must be mocked for
     # these test functions.
     @patch("pgzero.actor.game.screen.get_height")
@@ -172,7 +171,7 @@
         mock_get_width.return_value = 200
         mock_get_height.return_value = 100
         self.assertFalse(a.is_onscreen())
-=======
+
     def test_move_to_angle(self):
         """Ensure moving towards an arbitrary angle works."""
         # We set the anchor to topleft for easier math.
@@ -247,5 +246,4 @@
         distance = (50**2 + 50**2)**0.5
         a.move_right(distance)
         a.pos = (round(a.x), round(a.y))
-        self.assertEqual(a.pos, (50, 50))
->>>>>>> f2ad1697
+        self.assertEqual(a.pos, (50, 50))